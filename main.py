from datetime import datetime
from typing import List, Dict, Any, Optional, Tuple
from urllib.parse import urlparse
import heapq
import re
import json
import argparse
from news_parser import get_financial_news, DEFAULT_FINANCE_FEEDS
from dedupe import dedupe_articles  # возвращает annotated_articles, clusters_meta
from hotness_calc import calculate_hotness_for_cluster
import os
from draft_generator import generate_draft_for_event, make_client_from_env
from openai import OpenAI

try:
    _OPENAI_CLIENT = make_client_from_env(api_key_env="OPENROUTER_API_KEY", base_url="https://openrouter.ai/api/v1")
except Exception as e:
    _OPENAI_CLIENT = None
    import logging
    logging.getLogger(__name__).warning("OpenAI client not initialized: %s", e)


# ---------- Настройки / словари ----------
# Ключевые слова для детекции событий в тексте (англ + рус)
CONFIRM_KEYWORDS = [
    "confirmed", "confirms", "confirm", "according to", "подтверд", "сообщает", "сообщили", "передает",
    "has confirmed", "was confirmed", "confirmed by"
]
UPDATE_KEYWORDS = [
    "update", "updated", "апдейт", "уточн", "исправлен", "correction", "clarification", "amend", "revise",
    "revised", "updated at", "обновлен", "изменен", "изменение"
]
RETRACTION_KEYWORDS = ["retract", "retracted", "отозв", "отмен", "отказ"]
# Words suggesting press release / official statement
PRESS_KEYWORDS = ["press release", "press-release", "press release:", "пресс-служба", "пресс-релиз", "press service"]

# Domains considered high-credibility (can be extended)
HIGH_CRED_DOMAINS = [
    "reuters.com", "bloomberg.com", "wsj.com", "ft.com", "financialtimes.com",
    "tass.ru", "ria.ru", "rbc.ru", "kommersant.ru", "vedomosti.ru", "interfax.ru"
]

# Helper: normalize domain
def domain_of(url: str) -> str:
    try:
        p = urlparse(url)
        d = p.netloc.lower()
        # strip www.
        return d[4:] if d.startswith("www.") else d
    except Exception:
        return ""

# Helper: simple credibility by domain presence
def source_cred_score(url: str) -> float:
    d = domain_of(url)
    for hd in HIGH_CRED_DOMAINS:
        if hd in d:
            return 1.0
    # default low-medium
    return 0.4

# Lower-case joined text for fast search
def combined_text_for_search(title: str, text: str) -> str:
    s = (title or "") + " " + (text or "")
    return s.lower()

# Check presence of any keyword from list in text (fast)
def contains_keyword(text: str, keywords: List[str]) -> bool:
    lt = text.lower()
    for kw in keywords:
        if kw in lt:
            return True
    return False

# Select representative headline for cluster:
# preference: article with highest source_cred_score, tie-breaker earliest publish
def choose_headline_for_cluster(articles: List[Dict[str, Any]]) -> str:
    best = None
    best_score = -1.0
    for a in articles:
        url = a.get("url") or ""
        score = source_cred_score(url)
        pub = a.get("published") or datetime.min
        # composite key (score, negative timestamp so earliest preferred when same score)
        key = (score, pub)
        if score > best_score:
            best_score = score
            best = a
    if best:
        return best.get("title") or best.get("text", "")[:120]
    # fallback
    return articles[0].get("title") or articles[0].get("text","")[:120]

# Build sources list for cluster:
# - earliest (first report)
# - add other high-cred sources that mention event (confirmation)
# - add updates/clarifications if present (detected by keywords)
# limit to max_sources
def build_sources_and_timeline_for_cluster(cluster_id: int,
                                          cluster_article_indices: List[int],
                                          annotated_articles: List[Dict[str, Any]],
                                          max_sources: int = 5) -> Tuple[List[str], List[Dict[str, Any]]]:
    # gather articles in this cluster (annotated_articles is list of article dicts with dedup_group_id)
    arts = [a for a in annotated_articles if a.get("dedup_group_id") == cluster_id]
    if not arts:
        return [], []
    # sort by published asc
    arts_sorted = sorted(arts, key=lambda x: x.get("published") or datetime.min)
    # timeline events collector
    timeline: List[Dict[str, Any]] = []
    sources_set = []
    # first report = earliest
    first = arts_sorted[0]
    first_url = first.get("url") or ""
    first_source = first.get("source") or domain_of(first_url)
    first_ts = first.get("published")
    timeline.append({"ts": first_ts, "type": "first_report", "source": first_source, "url": first_url, "note": first.get("title")})
    sources_set.append(first_url)

    # scan others for confirmations / updates / clarifications / retractions
    confirmations = []
    updates = []
    retractions = []
    others = []
    for a in arts_sorted[1:]:
        url = a.get("url") or ""
        title = a.get("title") or ""
        text = a.get("text") or ""
        combined = combined_text_for_search(title, text)
        # high credibility check
        cred = source_cred_score(url)
        # if contains confirm keywords OR source is high cred and not the first source -> confirmation
        if contains_keyword(combined, CONFIRM_KEYWORDS) or (cred >= 0.9 and url != first_url):
            confirmations.append((a, cred))
            timeline.append({"ts": a.get("published"), "type": "confirmation", "source": a.get("source") or domain_of(url), "url": url, "note": title})
        elif contains_keyword(combined, UPDATE_KEYWORDS):
            updates.append((a, cred))
            timeline.append({"ts": a.get("published"), "type": "update", "source": a.get("source") or domain_of(url), "url": url, "note": title})
        elif contains_keyword(combined, RETRACTION_KEYWORDS):
            retractions.append((a, cred))
            timeline.append({"ts": a.get("published"), "type": "retraction", "source": a.get("source") or domain_of(url), "url": url, "note": title})
        else:
            others.append((a, cred))
        # add url if not present to sources_set
        if url and url not in sources_set:
            sources_set.append(url)

    # Build prioritized source list: earliest + confirmations (high cred) + updates (if any) + other high cred
    # Use heap to pick top by credibility (but preserve first)
    prioritized = [first_url]
    # confirmations sorted by cred desc
    conf_sorted = sorted(confirmations, key=lambda x: (-x[1], x[0].get("published") or datetime.min))
    for a, cred in conf_sorted:
        if a.get("url") not in prioritized:
            prioritized.append(a.get("url"))
    # updates next
    upd_sorted = sorted(updates, key=lambda x: (-x[1], x[0].get("published") or datetime.min))
    for a, cred in upd_sorted:
        if a.get("url") not in prioritized:
            prioritized.append(a.get("url"))
    # fill remaining with other high-cred sources
    other_sorted = sorted(others, key=lambda x: (-x[1], x[0].get("published") or datetime.min))
    for a, cred in other_sorted:
        if a.get("url") not in prioritized:
            prioritized.append(a.get("url"))
    # cap to max_sources
    prioritized = prioritized[:max_sources]

    # ensure timeline sorted by ts asc
    timeline = sorted(timeline, key=lambda x: (x["ts"] or datetime.min))

    # dedupe timeline by url (keep earliest type if duplicates)
    seen_urls = set()
    compact_timeline = []
    for ev in timeline:
        u = ev.get("url") or ""
        if u and u in seen_urls:
            continue
        seen_urls.add(u)
        compact_timeline.append(ev)

    return prioritized, compact_timeline

# Aggregate entities for cluster: prefer clusters_meta if available in dedupe output; otherwise collect from article-level entities
def aggregate_entities_for_cluster(cluster_id: int,
                                   clusters_meta: Dict[int, Dict[str, Any]],
                                   annotated_articles: List[Dict[str, Any]],
                                   top_n: int = 20) -> List[Dict[str, Any]]:
    # try clusters_meta
    meta = clusters_meta.get(cluster_id)
    if meta and "entities" in meta and meta["entities"]:
        # return entities as-is but filter to only allowed types and non-empty names
        ents = []
        for e in meta["entities"]:
            name = e.get("name")
            etype = e.get("type")
            ticker = e.get("ticker")
            if not name:
                continue
            if etype not in ("company", "ticker", "country", "sector"):
                continue
            ents.append({"name": name, "type": etype, "ticker": ticker})
        return ents[:top_n]

    # fallback: aggregate from annotated_articles
    counter = {}
    for a in annotated_articles:
        if a.get("dedup_group_id") != cluster_id:
            continue
        for e in a.get("entities", []) or []:
            name = e.get("name")
            etype = e.get("type")
            ticker = e.get("ticker")
            if not name or etype not in ("company", "ticker", "country", "sector"):
                continue
            key = (name, etype, ticker)
            counter[key] = counter.get(key, 0) + 1
    # sort by count desc
    items = sorted(counter.items(), key=lambda kv: -kv[1])
    ents = [{"name": k[0], "type": k[1], "ticker": k[2], "count": v} for (k, v) in items]
    # drop "count" for returned format (user asked only entities list) — but keep ticker if present
    out = [{"name": e["name"], "type": e["type"], "ticker": e.get("ticker")} for e in ents]
    return out[:top_n]

# Main function: given start/end, return list of events with required fields
def extract_events_for_interval(start: str,
                                end: str,
                                feed_urls: Optional[List[str]] = None,
                                max_workers: int = 6,
                                fetch_text: bool = True,
                                similarity_threshold: float = 0.78,
                                model_name: str = "all-MiniLM-L6-v2",
                                use_sentence_transformers: Optional[bool] = None,
                                generate_drafts: bool = False,
                                top_k: Optional[int] = None
                                ) -> List[Dict[str, Any]]:
    """
    Returns list of events with fields:
      dedup_group, headline, entities, sources, timeline, draft (optional), hotness, components
    """
    if feed_urls is None:
        feed_urls = DEFAULT_FINANCE_FEEDS

    news = get_financial_news(start, end, feed_urls=feed_urls, max_workers=max_workers, fetch_text=fetch_text)
    if not news:
        return []

    articles = []
    for n in news:
        articles.append({
            "title": n.get("title",""),
            "text": n.get("text",""),
            "url": n.get("url",""),
            "published": n.get("published"),
            "source": n.get("source")
        })

    annotated_articles, clusters_meta = dedupe_articles(articles,
                                                        similarity_threshold=similarity_threshold,
                                                        model_name=model_name,
                                                        use_sentence_transformers=use_sentence_transformers)

    cluster_ids = sorted({a.get("dedup_group_id") for a in annotated_articles if a.get("dedup_group_id") is not None})

    # Prepare representative texts for all clusters (for surprise calc)
    rep_texts_all = []
    cluster_id_to_rep_index = {}
    for idx, cid in enumerate(cluster_ids):
        cluster_articles = [a for a in annotated_articles if a.get("dedup_group_id") == cid]
        if not cluster_articles:
            rep_text = ""
        else:
            rep = cluster_articles[0]
            rep_text = f"{rep.get('title','')} {rep.get('text','')}"
        rep_texts_all.append(rep_text)
        cluster_id_to_rep_index[cid] = idx

    events = []
    for cid in cluster_ids:
        cluster_articles = [a for a in annotated_articles if a.get("dedup_group_id") == cid]
        if not cluster_articles:
            continue
        headline = choose_headline_for_cluster(cluster_articles)
        entities = aggregate_entities_for_cluster(cid, clusters_meta, annotated_articles)
        sources, timeline = build_sources_and_timeline_for_cluster(cid, [], annotated_articles, max_sources=5)

        # compute hotness
<<<<<<< HEAD
        rep_index = cluster_id_to_rep_index[cid]
        hot_res = calculate_hotness_for_cluster(cluster_articles)
=======
        hot_res = {"hotness": 0.0, "components": {
            "surprise": 0.0, "materiality": 0.0, "velocity": 0.0, "coverage": 0.0, "credibility": 0.0
        }}

        if calculate_hotness_for_cluster is not None:
            try:
                # hotness_calc.calculate_hotness_for_cluster expects a list of news dicts
                # where each dict contains at least: 'title', 'text', 'published', 'source'
                # our cluster_articles already have those keys (from annotated_articles)
                hot_res_raw = calculate_hotness_for_cluster(cluster_articles)
                # hot_res_raw expected to contain keys 'hotness' and component values (per your hotness_calc.py)
                if isinstance(hot_res_raw, dict) and 'hotness' in hot_res_raw:
                    hot_res = hot_res_raw
                else:
                    # fallback if different shape
                    hot_res = {"hotness": float(hot_res_raw or 0.0), "components": {}}
            except Exception as e:
                # don't fail pipeline — log and fallback
                import logging
                logging.getLogger(__name__).warning("hotness_calc.calculate_hotness_for_cluster failed for cluster %s: %s", cid, e)
                hot_res = {"hotness": 0.0, "components": {
                    "surprise": 0.0, "materiality": 0.0, "velocity": 0.0, "coverage": 0.0, "credibility": 0.0
                }}
        else:
            # hotness module not available — keep default fallback
            pass
>>>>>>> 55058e40

        event = {
            "dedup_group": cid,
            "headline": headline,
            "entities": entities,
            "sources": sources,
            "timeline": timeline,
            "hotness": hot_res.get("hotness", 0.0),
            "components": hot_res.get("components", {})
        }

        # generate draft if requested and generator available
        if generate_drafts and generate_draft_for_event is not None:
            try:
                # ensure client exists
                client = None
                try:
                    client = make_client_from_env(api_key_env="OPENROUTER_API_KEY", base_url="https://openrouter.ai/api/v1")
                except Exception:
                    client = None
                if client is not None:
                    dg = generate_draft_for_event(event, client=client, model="openai/gpt-5", temperature=0.0)
                    event["draft"] = dg
                else:
                    event["draft"] = {"title": None, "text": None, "raw": None}
            except Exception as e:
                logger.exception("Draft generation error for cluster %s: %s", cid, e)
                event["draft"] = {"title": None, "text": None, "raw": None}
        else:
            event["draft"] = {"title": None, "text": None, "raw": None}

        events.append(event)

    # sort by hotness desc
    events = sorted(events, key=lambda e: e.get("hotness", 0.0), reverse=True)

    if top_k is not None and isinstance(top_k, int):
        return events[:top_k]
    return events

# ---------------- CLI entrypoint ----------------
def parse_iso_datetime(s: str) -> datetime:
    # try several formats or fallback to dateutil if available
    try:
        return datetime.fromisoformat(s)
    except Exception:
        try:
            from dateutil import parser as dp
            return dp.parse(s)
        except Exception as e:
            raise ValueError(f"Cannot parse datetime: {s}") from e


def main_cli():
    parser = argparse.ArgumentParser(description="Extract top-k events (clusters) by hotness for a given interval.")
    parser.add_argument("start", help="Start time (ISO format, e.g. 2025-10-01T00:00:00)")
    parser.add_argument("end", help="End time (ISO format)")
    parser.add_argument("-k", type=int, default=10, help="Return top-k clusters by hotness")
    parser.add_argument("--feeds", nargs="*", help="Optional list of RSS feed URLs (overrides defaults)")
    args = parser.parse_args()

    try:
        start_dt = parse_iso_datetime(args.start)
        end_dt = parse_iso_datetime(args.end)
    except Exception as e:
        logger.error("Date parsing error: %s", e)
        raise SystemExit(2)

    # Используем DEFAULT_FINANCE_FEEDS из news_parser.py по умолчанию,
    # если --feeds не были переданы
    from news_parser import DEFAULT_FINANCE_FEEDS
    feed_urls = args.feeds if args.feeds else DEFAULT_FINANCE_FEEDS

    events = extract_events_for_interval(start_dt.isoformat(), end_dt.isoformat(),
                                         feed_urls=feed_urls,
                                         max_workers=6,
                                         fetch_text=True,
                                         similarity_threshold=0.78,
                                         model_name="all-MiniLM-L6-v2",
                                         use_sentence_transformers=True,
                                         generate_drafts=True,
                                         top_k=args.k)

    # Output JSON to stdout
    print(json.dumps({"start": args.start, "end": args.end, "top_k": args.k, "events": events}, default=str, ensure_ascii=False, indent=2))

if __name__ == "__main__":
    main_cli()<|MERGE_RESOLUTION|>--- conflicted
+++ resolved
@@ -285,37 +285,8 @@
         sources, timeline = build_sources_and_timeline_for_cluster(cid, [], annotated_articles, max_sources=5)
 
         # compute hotness
-<<<<<<< HEAD
         rep_index = cluster_id_to_rep_index[cid]
         hot_res = calculate_hotness_for_cluster(cluster_articles)
-=======
-        hot_res = {"hotness": 0.0, "components": {
-            "surprise": 0.0, "materiality": 0.0, "velocity": 0.0, "coverage": 0.0, "credibility": 0.0
-        }}
-
-        if calculate_hotness_for_cluster is not None:
-            try:
-                # hotness_calc.calculate_hotness_for_cluster expects a list of news dicts
-                # where each dict contains at least: 'title', 'text', 'published', 'source'
-                # our cluster_articles already have those keys (from annotated_articles)
-                hot_res_raw = calculate_hotness_for_cluster(cluster_articles)
-                # hot_res_raw expected to contain keys 'hotness' and component values (per your hotness_calc.py)
-                if isinstance(hot_res_raw, dict) and 'hotness' in hot_res_raw:
-                    hot_res = hot_res_raw
-                else:
-                    # fallback if different shape
-                    hot_res = {"hotness": float(hot_res_raw or 0.0), "components": {}}
-            except Exception as e:
-                # don't fail pipeline — log and fallback
-                import logging
-                logging.getLogger(__name__).warning("hotness_calc.calculate_hotness_for_cluster failed for cluster %s: %s", cid, e)
-                hot_res = {"hotness": 0.0, "components": {
-                    "surprise": 0.0, "materiality": 0.0, "velocity": 0.0, "coverage": 0.0, "credibility": 0.0
-                }}
-        else:
-            # hotness module not available — keep default fallback
-            pass
->>>>>>> 55058e40
 
         event = {
             "dedup_group": cid,
